--- conflicted
+++ resolved
@@ -26,15 +26,8 @@
 pip install -I -r tutorials/vektorius/requirements.txt
 ```
 
-<<<<<<< HEAD
 Note that this will overwrite the default `descarteslabs` install with an `edge` client, so proceed with caution! You can revert these changes at any time with `pip install -I "descarteslabs[complete]"`.
 
 ## Updating the client
 
-You can update the latest version of the client with `pip install --upgrade -r requiments.txt`.
-=======
-And install the latest Alpha client, instructions are [here](https://docs.descarteslabs.com/installation.html#alpha-installation).
-
-Note that this will overwrite the default `descarteslabs` install, so proceed with caution!
->>>>>>> 6bdce47b
-
+You can update the latest version of the client with `pip install --upgrade -r requiments.txt`.